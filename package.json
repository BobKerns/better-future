--- conflicted
+++ resolved
@@ -1,5 +1,5 @@
 {
-  "name": "bertter-future",
+  "name": "better-future",
   "version": "0.1.0",
   "description": "Better defered computation",
   "type": "module",
@@ -43,7 +43,6 @@
   },
   "homepage": "https://github.com/BobKerns/better-future#readme",
   "devDependencies": {
-<<<<<<< HEAD
     "@types/jest": "^29.4.0",
     "@types/mime": "^3.0.1",
     "jest": "^29.4.3",
@@ -64,29 +63,5 @@
     "istanbul-reports": "^3.1.5"
   },
   "dependencies": {
-=======
-    "@rollup/plugin-commonjs": "^17.0.0",
-    "@rollup/plugin-node-resolve": "^11.0.1",
-    "@types/jest": "^24.9.1",
-    "@types/ramda": "^0.27.34",
-    "jest": "^26.6.3",
-    "jest-mock-proxy": "^3.0.0",
-    "mermaid": "^9.4.0",
-    "ramda": "^0.27.1",
-    "rollup": "^2.35.1",
-    "rollup-plugin-external-globals": "^0.6.1",
-    "rollup-plugin-serve": "^1.1.0",
-    "rollup-plugin-terser": "^7.0.2",
-    "rollup-plugin-typescript2": "^0.29.0",
-    "rollup-plugin-visualizer": "^4.2.0",
-    "serve": "^14.1.2",
-    "ts-jest": "^26.4.4",
-    "typedoc": "^0.20.4",
-    "typedoc-plugin-external-module-name": "^3.1.0",
-    "typedoc-plugin-mermaid": "^1.3.0",
-    "typedoc-plugin-npm-externals": "^1.0.0",
-    "typescript": "^4.1.3",
-    "wcsize": "^1.0.0"
->>>>>>> f0877068
   }
 }